env:
  global:
    - RUST_BACKTRACE=1
    - PATH=$PATH:$HOME/.cargo/bin
branches:
  only:
    - mutable-data
os:
  - linux
  - osx
language: rust
rust:
  - stable
<<<<<<< HEAD
  - nightly-2016-11-17
=======
  - nightly-2016-12-19
>>>>>>> 30e984aa
sudo: false
cache:
  cargo: true
before_script:
  - (which cargo-install-update && cargo install-update cargo-update) || cargo install cargo-update
<<<<<<< HEAD
  - (which rustfmt && cargo install-update rustfmt) || cargo install rustfmt
  - (which cargo-prune && cargo install-update cargo-prune) || cargo install cargo-prune
=======
  - (which cargo-prune && cargo install-update cargo-prune) || cargo install cargo-prune
  - if [ "${TRAVIS_RUST_VERSION}" = stable ]; then
      rustfmt_vers=0.7.0;
      if ! cargo fmt -- --version | grep -q $rustfmt_vers; then
        cargo install rustfmt --vers==$rustfmt_vers --force;
      fi
    elif [ "${TRAVIS_OS_NAME}" = linux ]; then
      clippy_vers=0.0.104;
      if ! cargo clippy --version | grep -q $clippy_vers; then
        cargo install clippy --vers=$clippy_vers --force;
      fi
    fi
>>>>>>> 30e984aa
script:
  - if [ "${TRAVIS_RUST_VERSION}" = stable ]; then
      (
        set -x;
        cargo fmt -- --write-mode=diff &&
        cargo rustc --verbose -- --test -Zno-trans &&
        cargo rustc --verbose --example ci_test -- -Zno-trans &&
        cargo rustc --verbose --example key_value_store -- -Zno-trans &&
        cargo rustc --verbose -- -Zno-trans &&
<<<<<<< HEAD
        cargo test  --verbose --features use-mock-crust
      );
    fi
  - curl -sSL https://github.com/maidsafe/QA/raw/master/bash_scripts/travis/run_clippy.sh | bash
before_cache:
  - cargo prune
=======
        env RUSTFLAGS="-C opt-level=2 -C codegen-units=8" cargo test --release --verbose --features use-mock-crust
      );
    elif [ "${TRAVIS_OS_NAME}" = linux ]; then
      (
        set -x;
        cargo clippy &&
        cargo clippy --features=use-mock-crust &&
        cargo clippy --profile=test &&
        cargo clippy --profile=test --features=use-mock-crust
      );
    fi
before_cache:
 - cargo prune
>>>>>>> 30e984aa
<|MERGE_RESOLUTION|>--- conflicted
+++ resolved
@@ -11,20 +11,12 @@
 language: rust
 rust:
   - stable
-<<<<<<< HEAD
-  - nightly-2016-11-17
-=======
   - nightly-2016-12-19
->>>>>>> 30e984aa
 sudo: false
 cache:
   cargo: true
 before_script:
   - (which cargo-install-update && cargo install-update cargo-update) || cargo install cargo-update
-<<<<<<< HEAD
-  - (which rustfmt && cargo install-update rustfmt) || cargo install rustfmt
-  - (which cargo-prune && cargo install-update cargo-prune) || cargo install cargo-prune
-=======
   - (which cargo-prune && cargo install-update cargo-prune) || cargo install cargo-prune
   - if [ "${TRAVIS_RUST_VERSION}" = stable ]; then
       rustfmt_vers=0.7.0;
@@ -37,7 +29,6 @@
         cargo install clippy --vers=$clippy_vers --force;
       fi
     fi
->>>>>>> 30e984aa
 script:
   - if [ "${TRAVIS_RUST_VERSION}" = stable ]; then
       (
@@ -47,14 +38,6 @@
         cargo rustc --verbose --example ci_test -- -Zno-trans &&
         cargo rustc --verbose --example key_value_store -- -Zno-trans &&
         cargo rustc --verbose -- -Zno-trans &&
-<<<<<<< HEAD
-        cargo test  --verbose --features use-mock-crust
-      );
-    fi
-  - curl -sSL https://github.com/maidsafe/QA/raw/master/bash_scripts/travis/run_clippy.sh | bash
-before_cache:
-  - cargo prune
-=======
         env RUSTFLAGS="-C opt-level=2 -C codegen-units=8" cargo test --release --verbose --features use-mock-crust
       );
     elif [ "${TRAVIS_OS_NAME}" = linux ]; then
@@ -67,5 +50,4 @@
       );
     fi
 before_cache:
- - cargo prune
->>>>>>> 30e984aa
+ - cargo prune