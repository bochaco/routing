--- conflicted
+++ resolved
@@ -2699,7 +2699,6 @@
     }
 
     fn dropped_routing_node_connection(&mut self, peer_id: &PeerId) {
-<<<<<<< HEAD
         if let Some(&node) = self.routing_table.iter().find(|node| node.peer_id == *peer_id) {
             if let Some(DroppedNodeDetails { incomplete_bucket }) = self.routing_table
                 .remove(node.name()) {
@@ -2715,17 +2714,6 @@
                     if let Err(err) = self.event_sender.send(event) {
                         error!("{:?} Error sending event to routing user - {:?}", self, err);
                     }
-=======
-        if let Some(&node) = self.routing_table.find(|node| node.peer_id == *peer_id) {
-            if let Some(DroppedNodeDetails { incomplete_bucket, .. }) = self.routing_table
-                .remove(node.public_id.name()) {
-                info!("{:?} Dropped {:?} from the routing table.",
-                      self,
-                      node.name());
-                let event = Event::NodeLost(*node.public_id.name(), self.routing_table.clone());
-                if let Err(err) = self.event_sender.send(event) {
-                    error!("{:?} Error sending event to routing user - {:?}", self, err);
->>>>>>> 846fc2c3
                 }
                 if let Some(bucket_index) = incomplete_bucket {
                     if let Err(e) = self.request_bucket_ids(bucket_index) {
