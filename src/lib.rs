--- conflicted
+++ resolved
@@ -206,15 +206,11 @@
 pub use node::{Node, NodeBuilder};
 pub use peer_manager::{MIN_GROUP_SIZE, QUORUM_SIZE};
 pub use routing_table::Error as RoutingTableError;
-<<<<<<< HEAD
 pub use routing_table::{Prefix, Xorable};
-=======
-pub use routing_table::Xorable;
 pub use append_types::{AppendWrapper, AppendedData, Filter};
 pub use pub_appendable_data::{MAX_PUB_APPENDABLE_DATA_SIZE_IN_BYTES, PubAppendableData};
 pub use priv_appendable_data::{MAX_PRIV_APPENDABLE_DATA_SIZE_IN_BYTES, PrivAppendableData,
                                PrivAppendedData};
->>>>>>> 9deefc9f
 pub use structured_data::{MAX_STRUCTURED_DATA_SIZE_IN_BYTES, StructuredData};
 pub use types::MessageId;
 pub use xor_name::{XOR_NAME_BITS, XOR_NAME_LEN, XorName, XorNameFromHexError};